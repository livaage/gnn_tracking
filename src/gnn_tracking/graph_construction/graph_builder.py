from __future__ import annotations

import os
from os.path import join as join

import numpy as np
import pandas as pd
import torch
from torch_geometric.data import Data


class GraphBuilder:
    def __init__(
        self,
        indir,
        outdir,
        pixel_only=True,
        redo=True,
        phi_slope_max=0.005,
        z0_max=200,
        dR_max=1.7,
        uv_approach_max=0.0015,
        feature_names=["r", "phi", "z", "eta_rz", "u", "v"],
        feature_scale=np.array([1000.0, np.pi, 1000.0, 1, 1 / 1000.0, 1 / 1000.0]),
        directed=False,
<<<<<<< HEAD
        measurement_mode=False,
=======
>>>>>>> 10c6fc2b
    ):
        self.indir = indir
        self.outdir = outdir
        self.pixel_only = pixel_only
        self.redo = redo
        self.phi_slope_max = phi_slope_max
        self.z0_max = z0_max
        self.dR_max = dR_max
        self.uv_approach_max = uv_approach_max
        self.feature_names = feature_names
        self.feature_scale = feature_scale
        self.data_list = []
        self.outfiles = os.listdir(outdir)
        self.directed = directed
        self.measurement_mode = measurement_mode

    def calc_dphi(self, phi1: np.ndarray, phi2: np.ndarray) -> np.ndarray:
        """Computes phi2-phi1 given in range [-pi,pi]"""
        dphi = phi2 - phi1
        dphi[dphi > np.pi] -= 2 * np.pi
        dphi[dphi < -np.pi] += 2 * np.pi
        return dphi

    def calc_eta(self, r: np.ndarray, z: np.ndarray) -> np.ndarray:
        """Computes pseudorapidity
        (https://en.wikipedia.org/wiki/Pseudorapidity)
        """
        theta = np.arctan2(r, z)
        return -1.0 * np.log(np.tan(theta / 2.0))

    def get_dataframe(self, evt, evtid):
        to_df = {"evtid": evtid}
        for i, n in enumerate(self.feature_names):
            to_df[n] = evt.x[:, i]
        to_df["layer"] = evt.layer
        to_df["pt"] = evt.pt
        to_df["particle_id"] = evt.particle_id
        return pd.DataFrame(to_df)

    def select_edges(self, hits1, hits2, layer1, layer2):
        hit_pairs = hits1.reset_index().merge(
            hits2.reset_index(), on="evtid", suffixes=("_1", "_2")
        )

        # define various geometric quantities
        dphi = self.calc_dphi(hit_pairs.phi_1, hit_pairs.phi_2)
        dz = hit_pairs.z_2 - hit_pairs.z_1
        dr = hit_pairs.r_2 - hit_pairs.r_1
        eta_1 = self.calc_eta(hit_pairs.r_1, hit_pairs.z_1)
        eta_2 = self.calc_eta(hit_pairs.r_2, hit_pairs.z_2)
        deta = eta_2 - eta_1
        dR = np.sqrt(deta**2 + dphi**2)
        du = hit_pairs.u_2 - hit_pairs.u_1
        dv = hit_pairs.v_2 - hit_pairs.v_1
        m = dv / du
        b = hit_pairs.v_1 - m * hit_pairs.u_1
        u_approach = -m * b / (1 + m**2)
        v_approach = u_approach * m + b

        # restrict the distance of closest approach in the uv plane
        uv_approach = np.sqrt(u_approach**2 + v_approach**2)

        # restrict phi_slope and z0
        phi_slope = dphi / dr
        z0 = hit_pairs.z_1 - hit_pairs.r_1 * dz / dr

        # apply the intersecting line cut
        intersected_layer = dr.abs() < -1
        # 0th barrel layer to left EC or right EC
        if (layer1 == 0) and (layer2 == 11 or layer2 == 4):
            z_coord = 71.56298065185547 * dz / dr + z0
            intersected_layer = np.logical_and(z_coord > -490.975, z_coord < 490.975)
        # 1st barrel layer to the left EC or right EC
        if (layer1 == 1) and (layer2 == 11 or layer2 == 4):
            z_coord = 115.37811279296875 * dz / dr + z0
            intersected_layer = np.logical_and(z_coord > -490.975, z_coord < 490.975)

        # filter edges according to selection criteria
        good_edge_mask = (
            (phi_slope.abs() < self.phi_slope_max)
            & (z0.abs() < self.z0_max)  # geometric
            & (dR < self.dR_max)
            & (uv_approach < self.uv_approach_max)
            & (intersected_layer == False)
        )

        # store edges (in COO format) and geometric edge features
        selected_edges = pd.DataFrame(
            {
                "index_1": hit_pairs["index_1"][good_edge_mask],
                "index_2": hit_pairs["index_2"][good_edge_mask],
                "dr": dr[good_edge_mask],
                "dphi": dphi[good_edge_mask],
                "dz": dz[good_edge_mask],
                "dR": dR[good_edge_mask],
            }
        )

        return selected_edges

    def correct_truth_labels(self, hits, edges, y, particle_ids):
        """Corrects for extra edges surviving the barrel intersection
        cut, i.e. for each particle counts the number of extra
        "transition edges" crossing from a barrel layer to an
        innermost endcap slayer; the sum is n_incorrect
        - [edges] = n_edges x 2
        - [y] = n_edges
        - [particle_ids] = n_edges
        """
        # layer indices for barrel-to-endcap edges
        barrel_to_endcaps = {
            (0, 4),
            (1, 4),
            (2, 4),
            (3, 4),  # barrel to l-EC
            (0, 11),
            (1, 11),
            (2, 11),
            (3, 11),
        }  # barrel to r-EC
        precedence = {
            (0, 4): 0,
            (1, 4): 1,
            (2, 4): 2,
            (3, 4): 3,
            (0, 11): 0,
            (1, 11): 1,
            (2, 11): 2,
            (3, 11): 3,
        }

        # group hits by particle id, get layer indices
        hits_by_particle = hits.groupby("particle_id")
        layers_1 = hits.layer.loc[edges.index_1].values
        layers_2 = hits.layer.loc[edges.index_2].values

        # loop over particle_id, particle_hits,
        # count extra transition edges as n_incorrect
        n_corrected = 0
        for p, particle_hits in hits_by_particle:
            if p == 0:
                continue
            particle_hit_ids = np.arange(len(hits))  # = particle_hits["hit_id"].values

            # grab true segment indices for particle p
            relevant_indices = (particle_ids == p) & (y == 1)

            # get layers connected by particle's edges
            particle_l1 = layers_1[relevant_indices]
            particle_l2 = layers_2[relevant_indices]
            layer_pairs = set(zip(particle_l1, particle_l2))

            # count the number of transition edges between barrel/endcaps
            transition_edges = layer_pairs.intersection(barrel_to_endcaps)
            if len(transition_edges) > 1:
                transition_edges = list(transition_edges)
                edge_precedence = np.array([precedence[e] for e in transition_edges])
                max_precedence = np.amax(edge_precedence)
                to_relabel = np.array(transition_edges)[
                    (edge_precedence < max_precedence)
                ]
                for l1, l2 in to_relabel:
                    relabel = (layers_1 == l1) & (layers_2 == l2) & relevant_indices
                    relabel_idx = np.where(relabel == True)[0]
                    y[relabel_idx] = 0
                    n_corrected += len(relabel_idx)

        if n_corrected > 0:
            print(f"Relabeled {n_corrected} edges crossing from barrel to endcaps.")
            print(f"Updated y has {int(np.sum(y))}/{len(y)} true edges.")
        return y, n_corrected

    def build_edges(self, hits):
        if self.pixel_only:
            layer_pairs = [
                (0, 1),
                (1, 2),
                (2, 3),  # barrel-barrel
                (0, 4),
                (1, 4),
                (2, 4),
                (3, 4),  # barrel-LEC
                (0, 11),
                (1, 11),
                (2, 11),
                (3, 11),  # barrel-REC
                (4, 5),
                (5, 6),
                (6, 7),
                (7, 8),
                (8, 9),
                (9, 10),  # LEC-LEC
                (11, 12),
                (12, 13),
                (13, 14),
                (14, 15),
                (15, 16),
                (16, 17),  # REC-REC
            ]
        else:
            layer_pairs = []
        groups = hits.groupby("layer")
        edges = []
        for (layer1, layer2) in layer_pairs:
            try:
                hits1 = groups.get_group(layer1)
                hits2 = groups.get_group(layer2)
            except KeyError as e:
                continue

            edges_layer_pair = self.select_edges(
                hits1,
                hits2,
                layer1,
                layer2,
            )
            edges.append(edges_layer_pair)
        edges = pd.concat(edges)
        edge_attr = np.stack(
            (
                edges.dr.values / self.feature_scale[0],
                edges.dphi.values / self.feature_scale[1],
                edges.dz.values / self.feature_scale[2],
                edges.dR.values,
            )
        )
        node_idx = np.arange(len(hits["r"]))
        node_idx = pd.Series(node_idx, index=node_idx)
        edge_start = node_idx.loc[edges.index_1].values
        edge_end = node_idx.loc[edges.index_2].values
        edge_index = np.stack((edge_start, edge_end))

        pid1 = hits.particle_id.loc[edges.index_1].values
        pid2 = hits.particle_id.loc[edges.index_2].values
        y = np.zeros(len(pid1))
        y[:] = (pid1 == pid2) & (pid1 > 0) & (pid2 > 0)
        y, n_corrected = self.correct_truth_labels(
            hits, edges[["index_1", "index_2"]], y, pid1
        )

        return edge_index, edge_attr, y

    def to_pyg_data(self, graph, edge_index, edge_attr, y, evtid=-1, s=-1):
        x = torch.from_numpy(graph.x / self.feature_scale).float()
        edge_index = torch.tensor(edge_index).long()
        edge_attr = torch.from_numpy(edge_attr).float()
        pt = torch.from_numpy(graph.pt).float()
        particle_id = torch.from_numpy(graph.particle_id).long()
        y = torch.from_numpy(y).float()
        reconstructable = torch.from_numpy(graph.reconstructable).long()
        sector = torch.from_numpy(graph.sector).long()
        evtid = torch.tensor([evtid]).long()  # event label
        s = torch.tensor([s]).long()  # sector label

        if not self.directed:
            row, col = edge_index[0], edge_index[1]
            edge_index = torch.stack(
                [torch.cat([row, col]), torch.cat([col, row])], dim=0
            )
            negate = torch.tensor([[-1], [-1], [-1], [1]]).float()
            edge_attr = torch.cat([edge_attr, negate * edge_attr], dim=1)
            y = torch.cat([y, y])

        data = Data(
            x=x,
            edge_index=edge_index,
            edge_attr=edge_attr,
            pt=pt,
            particle_id=particle_id,
            y=y,
            reconstructable=reconstructable,
            sector=sector,
            evtid=evtid,
            s=s,
        )
        data.edge_attr = data.edge_attr.T
        return data

    def get_hits_per_particle(self, graph):
        sector, particle_id = graph.sector, graph.particle_id
        layer = graph.layer
        in_sector = ((particle_id>0) & (sector>0))
        

    def process(self, n=10**6, verbose=False):
        infiles = os.listdir(self.indir)
        for f in infiles:
            name = f.split("/")[-1]
            if f in self.outfiles and not self.redo:
                graph = torch.load(join(self.outdir, name))
                self.data_list.append(graph)
            else:
                evtid_s = name.split(".")[0][4:]
                evtid = int(evtid_s[:5])
                s = int(evtid_s.split("_s")[-1])
                if verbose:
                    print(f"Processing {f}")
                f = join(self.indir, f)
                graph = torch.load(f)
                df = self.get_dataframe(graph, evtid)
                edge_index, edge_attr, y = self.build_edges(df)
                graph = self.to_pyg_data(
                    graph, edge_index, edge_attr, y, evtid=evtid, s=s
                )
                if verbose:
                    print(graph)
                outfile = join(self.outdir, name)
                if verbose:
                    print(f"Writing {outfile}")
                torch.save(graph, outfile)
                self.data_list.append(graph)<|MERGE_RESOLUTION|>--- conflicted
+++ resolved
@@ -23,10 +23,7 @@
         feature_names=["r", "phi", "z", "eta_rz", "u", "v"],
         feature_scale=np.array([1000.0, np.pi, 1000.0, 1, 1 / 1000.0, 1 / 1000.0]),
         directed=False,
-<<<<<<< HEAD
         measurement_mode=False,
-=======
->>>>>>> 10c6fc2b
     ):
         self.indir = indir
         self.outdir = outdir
