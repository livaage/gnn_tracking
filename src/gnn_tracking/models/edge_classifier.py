from __future__ import annotations

import torch
import torch.nn as nn
<<<<<<< HEAD
from models.interaction_network import InteractionNetwork as IN
from models.mlp import MLP
from torch import Tensor
=======
import torch.nn.functional as F
import torch_geometric
from models.interaction_network import InteractionNetwork as IN
from models.mlp import MLP
from torch import Tensor
from torch.nn import Linear, ReLU
from torch.nn import Sequential as Seq
from torch.nn import Sigmoid
from torch_geometric.nn import MessagePassing
>>>>>>> e9978679


class EdgeClassifier(nn.Module):
    def __init__(
        self,
        node_indim,
        edge_indim,
        L=4,
        node_latentdim=8,
        edge_latentdim=12,
        r_hidden_size=32,
        o_hidden_size=32,
    ):
        super(EdgeClassifier, self).__init__()
        self.node_encoder = MLP(node_indim, node_latentdim, 64, L=1)
        self.edge_encoder = MLP(edge_indim, edge_latentdim, 64, L=1)
        gnn_layers = []
        for l in range(L):
            gnn_layers.append(
                IN(
                    node_latentdim,
                    edge_latentdim,
                    node_outdim=node_latentdim,
                    edge_outdim=edge_latentdim,
                    relational_hidden_size=r_hidden_size,
                    object_hidden_size=o_hidden_size,
                )
            )
        self.gnn_layers = nn.ModuleList(gnn_layers)
        self.W = MLP(edge_latentdim, 1, 32, L=2)

    def forward(self, x: Tensor, edge_index: Tensor, edge_attr: Tensor) -> Tensor:
        node_latent = self.node_encoder(x)
        edge_latent = self.edge_encoder(edge_attr)
        for l in self.gnn_layers:
            node_latent, edge_latent = l(node_latent, edge_index, edge_latent)
        edge_weights = torch.sigmoid(self.W(edge_latent))
        return edge_weights<|MERGE_RESOLUTION|>--- conflicted
+++ resolved
@@ -2,21 +2,9 @@
 
 import torch
 import torch.nn as nn
-<<<<<<< HEAD
 from models.interaction_network import InteractionNetwork as IN
 from models.mlp import MLP
 from torch import Tensor
-=======
-import torch.nn.functional as F
-import torch_geometric
-from models.interaction_network import InteractionNetwork as IN
-from models.mlp import MLP
-from torch import Tensor
-from torch.nn import Linear, ReLU
-from torch.nn import Sequential as Seq
-from torch.nn import Sigmoid
-from torch_geometric.nn import MessagePassing
->>>>>>> e9978679
 
 
 class EdgeClassifier(nn.Module):
