--- conflicted
+++ resolved
@@ -53,11 +53,7 @@
 
 
 def get_background_loss(td: MockData) -> float:
-<<<<<<< HEAD
     return BackgroundLoss().background_loss(beta=td.beta, particle_id=td.particle_id)
-=======
-    return BackgroundLoss().background_loss(td.beta, td.particle_id).item()
->>>>>>> e146ef79
 
 
 def get_object_loss(td: MockData, **kwargs) -> float:
